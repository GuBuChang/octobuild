extern crate octobuild;
extern crate petgraph;
extern crate tempdir;
extern crate regex;
#[macro_use]
extern crate lazy_static;

use octobuild::common::BuildTask;
use octobuild::config::Config;
use octobuild::cache::Cache;
use octobuild::xg;
use octobuild::version;
use octobuild::vs::compiler::VsCompiler;
use octobuild::io::statistic::Statistic;
use octobuild::clang::compiler::ClangCompiler;
use octobuild::compiler::*;

use petgraph::{EdgeDirection, Graph};
use petgraph::graph::NodeIndex;
use tempdir::TempDir;
use regex::Regex;

use std::fs::File;
use std::env;
use std::io::{BufReader, Error, ErrorKind, Write};
use std::io;
use std::iter::FromIterator;
use std::path::{Path, PathBuf};
use std::sync::{Arc, Mutex, RwLock};
use std::sync::mpsc::{Receiver, Sender, channel};
use std::process;
use std::thread;

#[derive(Debug)]
struct TaskMessage {
    index: NodeIndex,
    task: BuildTask,
}

#[derive(Debug)]
struct ResultMessage {
    index: NodeIndex,
    task: BuildTask,
    worker: usize,
    result: Result<OutputInfo, Error>,
}

struct ExecutorState {
    cache: Cache,
    statistic: RwLock<Statistic>,
    compilers: Vec<Box<Compiler>>,
}

<<<<<<< HEAD
fn main() {
    println!("xgConsole ({}):", version::full_version());
    let args = Vec::from_iter(env::args());
    for arg in args.iter() {
        println!("  {}", arg);
    }
    if args.len() == 1 {
        println!("");
        Config::help();
        return;
    }

    process::exit(match execute(&args[1..]) {
        Ok(result) => {
            match result {
                Some(r) => r,
                None => 501,
            }
        }
        Err(e) => {
            println!("FATAL ERROR: {:?}", e);
            500
        }
    })
=======
	process::exit(match execute(&args[1..]) {
		Ok(result) => {
			match result {
				Some(r) => r,
				None => 501
			}
		}
		Err(e) => {
			println!("FATAL ERROR: {}", e);
			500
		}
	})
>>>>>>> 2a8382a2
}

fn is_flag(arg: &str) -> bool {
    lazy_static! {
		static ref RE: Regex = Regex::new(r"^/\w+([=].*)?$").unwrap();
	}
    RE.is_match(arg)
}

#[cfg(unix)]
fn expand_files(mut files: Vec<PathBuf>, arg: &str) -> Vec<PathBuf> {
    files.push(Path::new(arg).to_path_buf());
    files
}

#[cfg(windows)]
fn expand_files(mut files: Vec<PathBuf>, arg: &str) -> Vec<PathBuf> {
    use std::fs;

    fn mask_to_regex(mask: &str) -> Regex {
        let mut result = String::new();
        let mut begin = 0;
        result.push_str("^");
        for (index, separator) in mask.match_indices(|c| c == '?' || c == '*') {
            result.push_str(&regex::quote(&mask[begin..index]));
            result.push_str(match separator {
                "?" => ".",
                "*" => ".*",
                unknown => panic!("Unexpected separator: {}", unknown),
            });
            begin = index + separator.len()
        }
        result.push_str(&regex::quote(&mask[begin..]));
        result.push_str("$");
        return Regex::new(&result).unwrap();
    }

    fn find_files(dir: &Path, mask: &str) -> Result<Vec<PathBuf>, Error> {
        let mut result = Vec::new();
        let expr = mask_to_regex(&mask.to_lowercase());
        for entry in try!(fs::read_dir(dir)) {
            let entry = try!(entry);
            if entry.file_name().to_str().map_or(false, |s| expr.is_match(&s.to_lowercase())) {
                result.push(entry.path());
            }
        }
        Ok(result)
    }

    let path = Path::new(arg).to_path_buf();
    let mask = path.file_name()
        .map_or(None, |name| name.to_str())
        .map_or(None, |s| Some(s.to_string()));
    match mask {
        Some(ref mask) if mask.contains(|c| c == '?' || c == '*') => {
            match find_files(path.parent().unwrap_or(Path::new(".")), mask) {
                Ok(ref mut found) if found.len() > 0 => {
                    files.append(found);
                }
                _ => {
                    files.push(path);
                }
            }
        }
        _ => {
            files.push(path);
        }
    }
    files
}

fn execute(args: &[String]) -> Result<Option<i32>, Error> {
    let config = try!(Config::new());
    let temp_dir = try!(TempDir::new("octobuild"));
    let state = Arc::new(ExecutorState {
        statistic: RwLock::new(Statistic::new()),
        cache: Cache::new(&config),
        compilers: vec!(
			Box::new(VsCompiler::new(temp_dir.path())),
			Box::new(ClangCompiler::new()),
		),
    });
    let files = args.iter()
        .filter(|a| !is_flag(a))
        .fold(Vec::new(), |state, a| expand_files(state, &a));
    if files.len() == 0 {
        return Err(Error::new(ErrorKind::InvalidInput, "Build task files not found"));
    }

    let mut graph = Graph::new();
    for arg in files.iter() {
        let file = try!(File::open(&Path::new(arg)));
        try!(xg::parser::parse(&mut graph, BufReader::new(file)));
    }
    let validated_graph = try!(validate_graph(graph));

    let (tx_result, rx_result): (Sender<ResultMessage>, Receiver<ResultMessage>) = channel();
    let (tx_task, rx_task): (Sender<TaskMessage>, Receiver<TaskMessage>) = channel();
    let mutex_rx_task =
        create_threads(rx_task,
                       tx_result,
                       config.process_limit,
                       |worker_id: usize| {
                           let state_clone = state.clone();
                           move |task: TaskMessage| -> ResultMessage { execute_task(&state_clone, worker_id, task) }
                       });

    let result = execute_graph(&validated_graph, tx_task, mutex_rx_task, rx_result);
    let _ = state.cache.cleanup();
    println!("{}", state.statistic.read().unwrap().to_string());
    result
}

fn create_threads<R: 'static + Send,
                  T: 'static + Send,
                  Worker: 'static + Fn(T) -> R + Send,
                  Factory: Fn(usize) -> Worker>
    (rx_task: Receiver<T>,
     tx_result: Sender<R>,
     num_cpus: usize,
     factory: Factory)
     -> Arc<Mutex<Receiver<T>>> {
    let mutex_rx_task = Arc::new(Mutex::new(rx_task));
    for cpu_id in 0..num_cpus {
        let local_rx_task = mutex_rx_task.clone();
        let local_tx_result = tx_result.clone();
        let worker = factory(cpu_id);
        thread::spawn(move || {
            loop {
                let task: T;
                match local_rx_task.lock().unwrap().recv() {
                    Ok(v) => {
                        task = v;
                    }
                    Err(_) => {
                        break;
                    }
                }
                match local_tx_result.send(worker(task)) {
                    Ok(_) => {}
                    Err(_) => {
                        break;
                    }
                }
            }
        });
    }
    mutex_rx_task
}

fn validate_graph(graph: Graph<BuildTask, ()>) -> Result<Graph<BuildTask, ()>, Error> {
    let mut completed: Vec<bool> = Vec::new();
    let mut queue: Vec<NodeIndex> = Vec::new();
    for index in 0..graph.node_count() {
        completed.push(false);
        queue.push(NodeIndex::new(index));
    }
    let mut count: usize = 0;
    let mut i: usize = 0;
    while i < queue.len() {
        let index = queue[i];
        if (!completed[index.index()]) && (is_ready(&graph, &completed, &index)) {
            completed[index.index()] = true;
            for neighbor in graph.neighbors_directed(index, EdgeDirection::Incoming) {
                queue.push(neighbor);
            }
            count += 1;
            if count == completed.len() {
                return Ok(graph);
            }
        }
        i = i + 1;
    }
    Err(Error::new(ErrorKind::InvalidInput,
                   "Found cycles in build dependencies"))
}

fn execute_task(state: &ExecutorState, worker: usize, message: TaskMessage) -> ResultMessage {
    let args = expand_args(&message.task.args,
                           &|name: &str| -> Option<String> { env::var(name).ok() });
    let output = execute_compiler(state, &message.task, &args);
    ResultMessage {
        index: message.index,
        task: message.task,
        worker: worker,
        result: output,
    }
}

fn execute_compiler(state: &ExecutorState, task: &BuildTask, args: &[String]) -> Result<OutputInfo, Error> {
    let command = CommandInfo {
        program: Path::new(&task.exec).to_path_buf(),
        current_dir: Some(Path::new(&task.working_dir).to_path_buf()),
        env: task.env.clone(),
    };
    for compiler in state.compilers.iter() {
        if compiler.resolve_toolchain(&command).is_some() {
            return compiler.compile(command, args, &state.cache, &state.statistic);
        }
    }
    command.to_command()
        .args(&args)
        .output()
        .map(|o| OutputInfo::new(o))
}

fn execute_graph(graph: &Graph<BuildTask, ()>,
                 tx_task: Sender<TaskMessage>,
                 mutex_rx_task: Arc<Mutex<Receiver<TaskMessage>>>,
                 rx_result: Receiver<ResultMessage>)
                 -> Result<Option<i32>, Error> {
    // Run all tasks.
    let mut count: usize = 0;
    let result = execute_until_failed(graph, tx_task, &rx_result, &mut count);
    // Cleanup task queue.
    for _ in mutex_rx_task.lock().unwrap().iter() {
    }
    // Wait for in progress task completion.
    for message in rx_result.iter() {
        try!(print_task_result(&message, &mut count, graph.node_count()));
    }
    result
}

fn execute_until_failed(graph: &Graph<BuildTask, ()>,
                        tx_task: Sender<TaskMessage>,
                        rx_result: &Receiver<ResultMessage>,
                        count: &mut usize)
                        -> Result<Option<i32>, Error> {
    let mut completed: Vec<bool> = Vec::new();
    for _ in 0..graph.node_count() {
        completed.push(false);
    }
    for index in graph.externals(EdgeDirection::Outgoing) {
        try!(tx_task.send(TaskMessage {
                index: index,
                task: graph.node_weight(index).unwrap().clone(),
            })
            .map_err(|e| Error::new(ErrorKind::Other, e)));
    }

    for message in rx_result.iter() {
        assert!(!completed[message.index.index()]);
        try!(print_task_result(&message, count, graph.node_count()));
        let result = try!(message.result);
        if !result.success() {
            return Ok(result.status);
        }
        completed[message.index.index()] = true;

        for source in graph.neighbors_directed(message.index, EdgeDirection::Incoming) {
            if is_ready(graph, &completed, &source) {
                try!(tx_task.send(TaskMessage {
                        index: source,
                        task: graph.node_weight(source).unwrap().clone(),
                    })
                    .map_err(|e| Error::new(ErrorKind::Other, e)));
            }
        }

        if *count == completed.len() {
            return Ok(Some(0));
        }
    }
    panic!("Unexpected end of result pipe");
}

fn print_task_result(message: &ResultMessage, completed: &mut usize, total: usize) -> Result<(), Error> {
    *completed += 1;
    println!("#{} {}/{}: {}",
             message.worker,
             completed,
             total,
             message.task.title);
    match message.result {
        Ok(ref output) => {
            try!(io::stdout().write_all(&output.stdout));
            try!(io::stderr().write_all(&output.stderr));
        }
        Err(_) => {}
    }
    Ok(())
}

fn is_ready(graph: &Graph<BuildTask, ()>, completed: &Vec<bool>, source: &NodeIndex) -> bool {
    for neighbor in graph.neighbors_directed(*source, EdgeDirection::Outgoing) {
        if !completed[neighbor.index()] {
            return false;
        }
    }
    true
}

fn expand_arg<F: Fn(&str) -> Option<String>>(arg: &str, resolver: &F) -> String {
    let mut result = String::new();
    let mut suffix = arg;
    loop {
        match suffix.find("$(") {
            Some(begin) => {
                match suffix[begin..].find(")") {
                    Some(end) => {
                        let name = &suffix[begin + 2..begin + end];
                        match resolver(name) {
                            Some(ref value) => {
                                result = result + &suffix[..begin] + &value;
                            }
                            None => {
                                result = result + &suffix[..begin + end + 1];
                            }
                        }
                        suffix = &suffix[begin + end + 1..];
                    }
                    None => {
                        result = result + suffix;
                        break;
                    }
                }
            }
            None => {
                result = result + suffix;
                break;
            }
        }
    }
    result
}

fn expand_args<F: Fn(&str) -> Option<String>>(args: &Vec<String>, resolver: &F) -> Vec<String> {
    let mut result: Vec<String> = Vec::new();
    for arg in args.iter() {
        result.push(expand_arg(&arg, resolver));
    }
    result
}

#[test]
fn test_parse_vars() {
    assert_eq!(expand_arg("A$(test)$(inner)$(none)B",
                          &|name: &str| -> Option<String> {
        match name {
            "test" => Some("foo".to_string()),
            "inner" => Some("$(bar)".to_string()),
            "none" => None,
            _ => {
                assert!(false, format!("Unexpected value: {}", name));
                None
            }
        }
    }),
               "Afoo$(bar)$(none)B");
}

#[test]
fn test_is_flag() {
    assert_eq!(is_flag("/Wait"), true);
    assert_eq!(is_flag("/out=/foo/bar"), true);
    assert_eq!(is_flag("/out/foo/bar"), false);
    assert_eq!(is_flag("foo/bar"), false);
    assert_eq!(is_flag("/Wait.xml"), false);
    assert_eq!(is_flag("/Wait/foo=bar"), false);
    assert_eq!(is_flag("/WaitFoo=bar"), true);
    assert_eq!(is_flag("/Wait.Foo=bar"), false);
    assert_eq!(is_flag("/Wait=/foo/bar"), true);
}<|MERGE_RESOLUTION|>--- conflicted
+++ resolved
@@ -51,7 +51,6 @@
     compilers: Vec<Box<Compiler>>,
 }
 
-<<<<<<< HEAD
 fn main() {
     println!("xgConsole ({}):", version::full_version());
     let args = Vec::from_iter(env::args());
@@ -72,24 +71,10 @@
             }
         }
         Err(e) => {
-            println!("FATAL ERROR: {:?}", e);
+            println!("FATAL ERROR: {}", e);
             500
         }
     })
-=======
-	process::exit(match execute(&args[1..]) {
-		Ok(result) => {
-			match result {
-				Some(r) => r,
-				None => 501
-			}
-		}
-		Err(e) => {
-			println!("FATAL ERROR: {}", e);
-			500
-		}
-	})
->>>>>>> 2a8382a2
 }
 
 fn is_flag(arg: &str) -> bool {
